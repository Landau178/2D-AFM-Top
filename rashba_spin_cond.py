--- conflicted
+++ resolved
@@ -53,26 +53,6 @@
 
 # np.array([20e-3, 30e-3, 40e-3, 50e-3]) # 1e-3
 
-
-<<<<<<< HEAD
-if __name__=="__main__":
-    if mode == "s":
-        for Gamma in Gamma_arr:
-            print("calculating comp: 1,0,1")
-            Sim_rash.spin_conductivity_vs_Ef((1, 0, 1), Gamma, nk=nk, nE=nE)
-            print("calculating comp: 1,1,0")
-            Sim_rash.spin_conductivity_vs_Ef((1, 1, 0), Gamma, nk=nk, nE=nE)
-
-    elif mode == "c":
-        for Gamma in Gamma_arr:
-            for mode_c in mode_c_list:
-                mssg = "\n\n\nCalculating charge conductivity: {}-{}"
-                opts = {"nk": nk, "nE": nE, "mode": mode_c, "nproc": nproc}
-                print(mssg.format(mode_c, "xx"))
-                Sim_rash.charge_conductivity_vs_Ef((0, 0), Gamma, **opts)
-                print(mssg.format(mode_c, "yy"))
-                Sim_rash.charge_conductivity_vs_Ef((1, 1), Gamma, **opts)
-=======
 def routine_spin_cond(Sim_rash, Gamma_arr, mode_s_list, nk, nE, nproc):
     for Gamma in Gamma_arr:
         for mode_s in mode_s_list:
@@ -97,4 +77,3 @@
 
 if __name__ == "__main__":
     main()
->>>>>>> 4b348a54
