import pathlib

import numpy as np
from mpl_toolkits.mplot3d import Axes3D
import matplotlib.pyplot as plt
from scipy import integrate as integ
import scipy.linalg as la


import bz_utilities as bzu
import linear_response as lr
import toy_models as toy
import plot_utils as pltu
import analytical_models as amod

# -----------------------------------------------------------------------------
# This script calculates and save the nonzero components of the spin/charge
# conductivity in the Rashba Hamiltonian.
# -----------------------------------------------------------------------------


def main():
    # -----------------------------------------------------------------------------
    # Routine parameters
    # -----------------------------------------------------------------------------
    mode = "c"
    nproc = 6

    nk = 400
    nE = 50

    # -----------------------------------------------------------------------------
    # Simulation parameters
    # -----------------------------------------------------------------------------
    alpha, B = 0.295, 0.1
    lamb = 0.0
    th, phi = np.pi/2, 0
    path = amod.create_path_rashba_model(
        "", alpha, B=B, th=th, phi=phi, lamb=lamb)
    Sim_rash = amod.Rashba_model(path, alpha, B=B, th=th, phi=phi, lamb=lamb)
    # -----------------------------------------------------------------------------
    Gamma_arr = np.array([12.7e-3])
    mode_c_list = ["odd_z", "even_z", "odd_m", "even_m"]
    mode_s_list = ["zelezny", "mook"]

    if mode == "s":
        routine_spin_cond(Sim_rash, Gamma_arr, mode_s_list, nk, nE, nproc)

    elif mode == "c":
        routine_charge_cond(Sim_rash, Gamma_arr, mode_c_list, nk, nE, nproc)


# np.array([20e-3, 30e-3, 40e-3, 50e-3]) # 1e-3


def routine_spin_cond(Sim_rash, Gamma_arr, mode_s_list, nk, nE, nproc):
    for Gamma in Gamma_arr:
        for mode_s in mode_s_list:
            mssg = "Calculating spin conductivity: {}-{}"
            opts = {"nk": nk, "nE": nE, "mode": mode_s, "nproc": nproc}
            print(mssg.format(mode_s, "yxy"))
            Sim_rash.spin_conductivity_vs_Ef((1, 0, 1), Gamma, **opts)
            print(mssg.format(mode_s, "yyx"))
            Sim_rash.spin_conductivity_vs_Ef((1, 1, 0), Gamma, **opts)


def routine_charge_cond(Sim_rash, Gamma_arr, mode_c_list, nk, nE, nproc):
    for Gamma in Gamma_arr:
        for mode_c in mode_c_list:
            mssg = "\n\n\nCalculating charge conductivity: {}-{}"
            opts = {"nk": nk, "nE": nE, "mode": mode_c, "nproc": nproc}
            print(mssg.format(mode_c, "xx"))
            Sim_rash.charge_conductivity_vs_Ef((0, 0), Gamma, **opts)
<<<<<<< HEAD
            print(mssg.forma(mode_c, "yy"))
            Sim_rash.charge_conductivity_vs_Ef((1, 1), Gamma, **opts)


if __name__ == "__main__":
    main()
=======
            print(mssg.format(mode_c, "yy"))
            Sim_rash.charge_conductivity_vs_Ef((1, 1), Gamma, **opts)
>>>>>>> b517f1bd
<|MERGE_RESOLUTION|>--- conflicted
+++ resolved
@@ -71,14 +71,9 @@
             opts = {"nk": nk, "nE": nE, "mode": mode_c, "nproc": nproc}
             print(mssg.format(mode_c, "xx"))
             Sim_rash.charge_conductivity_vs_Ef((0, 0), Gamma, **opts)
-<<<<<<< HEAD
-            print(mssg.forma(mode_c, "yy"))
+            print(mssg.format(mode_c, "yy"))
             Sim_rash.charge_conductivity_vs_Ef((1, 1), Gamma, **opts)
 
 
 if __name__ == "__main__":
-    main()
-=======
-            print(mssg.format(mode_c, "yy"))
-            Sim_rash.charge_conductivity_vs_Ef((1, 1), Gamma, **opts)
->>>>>>> b517f1bd
+    main()